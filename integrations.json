--- conflicted
+++ resolved
@@ -92,13 +92,8 @@
         "wrapper": {
           "assembly": "Datadog.Trace.ClrProfiler.Managed, Version=0.2.2.0, Culture=neutral, PublicKeyToken=def86d061d0d2eeb",
           "type": "Datadog.Trace.ClrProfiler.Integrations.SqlServer",
-<<<<<<< HEAD
-          "method": "ExecuteReader",
-          "signature": [ 0, 2, 28, 28, 8 ]
-=======
           "method": "ExecuteReaderWithMethod",
           "signature": [ 0, 3, 28, 28, 8, 14 ]
->>>>>>> 89487353
         }
       },
       {
